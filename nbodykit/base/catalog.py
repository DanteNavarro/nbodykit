--- conflicted
+++ resolved
@@ -449,25 +449,6 @@
         """
         self._overrides[col] = self.make_column(value)
 
-<<<<<<< HEAD
-=======
-    def __delitem__(self, col):
-        """
-        Delete a column; cannot delete a "hard-coded" column
-        """
-        if col not in self.columns:
-            raise ValueError("no such column, cannot delete it")
-
-        if col in self.hardcolumns:
-            raise ValueError("cannot delete a hard-coded column")
-
-        if col in self._overrides:
-            del self._overrides[col]
-            return
-
-        raise ValueError("unable to delete column '%s' from CatalogSource" %col)
-
->>>>>>> c3079b61
     @property
     def use_cache(self):
         """
